import React, { useState, useEffect } from 'react';
import { Plus, BookOpen, Clock, CheckCircle, Edit3, Package } from 'lucide-react';
import { useAuth } from '../../contexts/AuthContext';
import { School, Donor, Need, Device } from '../../types';
import { getSchoolByUserId, saveSchool, getRequestsBySchoolId, saveRequest, getDonations, generateId } from '../../services/dataService';
import EnhancedRequestForm from './EnhancedRequestForm';

const SchoolDashboard: React.FC = () => {
  const { user } = useAuth();
  const [school, setSchool] = useState<School | null>(null);
  const [requests, setRequests] = useState<Need[]>([]);
  const [availableDonations, setAvailableDonations] = useState<Device[]>([]);
  const [showRequestForm, setShowRequestForm] = useState(false);
  const [showProfileForm, setShowProfileForm] = useState(false);
  const [activeTab, setActiveTab] = useState<'requests' | 'donations'>('requests');
  const [profileForm, setProfileForm] = useState({
    schoolName: '',
    location: '',
    phone: '',
  });

  const [loading, setLoading] = useState(false);

  useEffect(() => {
    if (user) {
      loadUserData();
    }
  }, [user]);

  const loadUserData = async () => {
    setLoading(true);
    try {
      const existingSchool = await getSchoolByUserId(user!.id);
      if (existingSchool) {
        setSchool(existingSchool);
        setProfileForm({
          schoolName: existingSchool.school_name,
          location: existingSchool.address,
          phone: existingSchool.phone,
        });
        await loadRequests(existingSchool.id);
      } else {
        setShowProfileForm(true);
      }
      await loadAvailableDonations();
    } catch (error) {
      console.error('Error loading user data:', error);
    } finally {
      setLoading(false);
    }
  };

  const loadRequests = async (schoolId: string) => {
    try {
      const schoolRequests = await getRequestsBySchoolId(schoolId);
      setRequests(schoolRequests);
    } catch (error) {
      console.error('Error loading requests:', error);
      setRequests([]);
    }
  };

  const loadAvailableDonations = async () => {
    try {
      const allDonations = await getDonations();
      const available = allDonations.filter(d => d.status === 'approved');
      setAvailableDonations(available);
    } catch (error) {
      console.error('Error loading donations:', error);
      setAvailableDonations([]);
    }
  };

  const handleProfileSubmit = async (e: React.FormEvent) => {
    e.preventDefault();
    if (!user) return;

    setLoading(true);
    try {
      const newSchool: School = {
        id: school?.id || generateId(),
        user_id: user.id,
        school_name: profileForm.schoolName,
        address: profileForm.location,
        phone: profileForm.phone,
        created_at: school?.created_at || new Date().toISOString(),
        contact_person: '',
        is_verified: false,
        updated_at: new Date().toISOString(),
      };

      await saveSchool(newSchool);
      setSchool(newSchool);
      setShowProfileForm(false);
      await loadRequests(newSchool.id);
    } catch (error) {
      console.error('Error saving school profile:', error);
    } finally {
      setLoading(false);
    }
  };

  const handleRequestSubmit = async (requestData: any) => {
    if (!school) return;

    setLoading(true);
    try {
      const newRequest: Need = {
        id: generateId(),
        school_id: school.id,
        device_type: requestData.deviceType,
        quantity: parseInt(requestData.quantity),
        description: requestData.description,
        status: 'pending',
        created_at: new Date().toISOString(),
        updated_at: new Date().toISOString(),
        priority: requestData.priority,
      };

      await saveRequest(newRequest);
      await loadRequests(school.id);
      setShowRequestForm(false);
    } catch (error) {
      console.error('Error saving request:', error);
    } finally {
      setLoading(false);
    }
  };

  const getStatusIcon = (status: string) => {
    switch (status) {
      case 'open': return <Clock className="h-4 w-4 text-blue-500" />;
      case 'fulfilled': return <CheckCircle className="h-4 w-4 text-green-500" />;
      default: return <Clock className="h-4 w-4 text-gray-500" />;
    }
  };

  const getStatusColor = (status: string) => {
    switch (status) {
      case 'open': return 'bg-blue-100 text-blue-800';
      case 'fulfilled': return 'bg-green-100 text-green-800';
      default: return 'bg-gray-100 text-gray-800';
    }
  };

  const getConditionColor = (condition: string) => {
    switch (condition) {
      case 'new': return 'bg-green-100 text-green-800';
      case 'used-good': return 'bg-blue-100 text-blue-800';
      case 'used-fair': return 'bg-yellow-100 text-yellow-800';
      default: return 'bg-gray-100 text-gray-800';
    }
  };

  if (showProfileForm) {
    return (
      <div className="max-w-2xl mx-auto">
        <div className="bg-white rounded-2xl shadow-lg border border-gray-100 p-8">
          <h2 className="text-2xl font-bold text-gray-900 mb-6">Complete Your School Profile</h2>
          <form onSubmit={handleProfileSubmit} className="space-y-6">
            <div>
              <label htmlFor="schoolName" className="block text-sm font-medium text-gray-700 mb-2">
                Tên trường
              </label>
              <input
                id="schoolName"
                type="text"
                required
                value={profileForm.schoolName}
                onChange={(e) => setProfileForm(prev => ({ ...prev, schoolName: e.target.value }))}
                className="w-full px-4 py-3 border border-gray-300 rounded-lg focus:ring-2 focus:ring-blue-500 focus:border-blue-500 transition-all duration-200"
                placeholder="Nhập tên trường của bạn"
              />
            </div>
            <div>
              <label htmlFor="location" className="block text-sm font-medium text-gray-700 mb-2">
                Location
              </label>
              <input
                id="location"
                type="text"
                required
                value={profileForm.location}
                onChange={(e) => setProfileForm(prev => ({ ...prev, location: e.target.value }))}
                className="w-full px-4 py-3 border border-gray-300 rounded-lg focus:ring-2 focus:ring-blue-500 focus:border-blue-500 transition-all duration-200"
                placeholder="Enter your school location"
              />
            </div>
            <div>
              <label htmlFor="phone" className="block text-sm font-medium text-gray-700 mb-2">
                Phone Number
              </label>
              <input
                id="phone"
                type="tel"
                required
                value={profileForm.phone}
                onChange={(e) => setProfileForm(prev => ({ ...prev, phone: e.target.value }))}
                className="w-full px-4 py-3 border border-gray-300 rounded-lg focus:ring-2 focus:ring-blue-500 focus:border-blue-500 transition-all duration-200"
                placeholder="Enter your phone number"
              />
            </div>
            <button
              type="submit"
              className="w-full bg-gradient-to-r from-green-600 to-blue-600 text-white py-3 px-6 rounded-lg font-medium hover:from-green-700 hover:to-blue-700 transition-all duration-200 shadow-lg hover:shadow-xl"
            >
              Lưu hồ sơ
            </button>
          </form>
        </div>
      </div>
    );
  }

  return (
    <div className="space-y-8">
      {/* Header */}
      <div className="flex flex-col md:flex-row md:items-center md:justify-between">
        <div>
          <h1 className="text-3xl font-bold text-gray-900">Bảng thông tin trường học</h1>
          <p className="mt-2 text-gray-600">Quản lý các yêu cầu về thiết bị của bạn và duyệt các khoản quyên góp có sẵn</p>
        </div>
        <div className="mt-4 md:mt-0 flex space-x-3">
          <button
            onClick={() => setShowProfileForm(true)}
            className="flex items-center space-x-2 px-4 py-2 border border-gray-300 rounded-lg text-gray-700 hover:bg-gray-50 transition-colors duration-200"
          >
            <Edit3 className="h-4 w-4" />
            <span>Chỉnh sửa hồ sơ</span>
          </button>
          <button
            onClick={() => setShowRequestForm(true)}
            className="flex items-center space-x-2 bg-gradient-to-r from-green-600 to-blue-600 text-white px-6 py-2 rounded-lg font-medium hover:from-green-700 hover:to-blue-700 transition-all duration-200 shadow-lg hover:shadow-xl"
          >
            <Plus className="h-4 w-4" />
            <span>Yêu cầu mới</span>
          </button>
        </div>
      </div>

      {/* Profile Summary */}
      {school && (
        <div className="bg-white rounded-2xl shadow-lg border border-gray-100 p-6">
          <h2 className="text-xl font-semibold text-gray-900 mb-4">Thông tin trường học</h2>
          <div className="grid grid-cols-1 md:grid-cols-3 gap-4">
            <div>
<<<<<<< HEAD
              <p className="text-sm text-gray-500">School Name</p>
              <p className="font-medium text-gray-900">{school.school_name}</p>
            </div>
            <div>
              <p className="text-sm text-gray-500">Location</p>
              <p className="font-medium text-gray-900">{school.address}</p>
=======
              <p className="text-sm text-gray-500">Tên trường</p>
              <p className="font-medium text-gray-900">{school.schoolName}</p>
            </div>
            <div>
              <p className="text-sm text-gray-500">Địa chỉ</p>
              <p className="font-medium text-gray-900">{school.location}</p>
>>>>>>> 927e6eb7
            </div>
            <div>
              <p className="text-sm text-gray-500">Tổng số yêu cầu</p>
              <p className="font-medium text-gray-900">{requests.length}</p>
            </div>
          </div>
        </div>
      )}

      {/* Tab Navigation */}
      <div className="bg-white rounded-2xl shadow-lg border border-gray-100">
        <div className="border-b border-gray-200">
          <nav className="flex space-x-8 px-6">
            <button
              onClick={() => setActiveTab('requests')}
              className={`py-4 px-1 border-b-2 font-medium text-sm transition-colors duration-200 ${activeTab === 'requests'
                ? 'border-blue-500 text-blue-600'
                : 'border-transparent text-gray-500 hover:text-gray-700 hover:border-gray-300'
                }`}
            >
              <div className="flex items-center space-x-2">
                <BookOpen className="h-4 w-4" />
                <span>Yêu cầu của tôi</span>
              </div>
            </button>
            <button
              onClick={() => setActiveTab('donations')}
              className={`py-4 px-1 border-b-2 font-medium text-sm transition-colors duration-200 ${activeTab === 'donations'
                ? 'border-blue-500 text-blue-600'
                : 'border-transparent text-gray-500 hover:text-gray-700 hover:border-gray-300'
                }`}
            >
              <div className="flex items-center space-x-2">
                <Package className="h-4 w-4" />
                <span>Khoản quyên góp sẵn có</span>
              </div>
            </button>
          </nav>
        </div>

        <div className="p-6">
<<<<<<< HEAD
          {loading ? (
            <div className="flex justify-center items-center h-64">
              <div className="animate-spin rounded-full h-12 w-12 border-t-2 border-b-2 border-blue-500"></div>
            </div>
          ) : (
            activeTab === 'requests' ? (
              requests.length === 0 ? (
                <div className="text-center py-12">
                  <BookOpen className="h-12 w-12 text-gray-400 mx-auto mb-4" />
                  <h3 className="text-lg font-medium text-gray-900 mb-2">No requests yet</h3>
                  <p className="text-gray-500 mb-6">Submit your first device request to get started</p>
                  <button
                    onClick={() => setShowRequestForm(true)}
                    className="bg-gradient-to-r from-green-600 to-blue-600 text-white px-6 py-3 rounded-lg font-medium hover:from-green-700 hover:to-blue-700 transition-all duration-200 shadow-lg hover:shadow-xl"
                  >
                    Submit First Request
                  </button>
                </div>
              ) : (
                <div className="grid grid-cols-1 md:grid-cols-2 lg:grid-cols-3 gap-6">
                  {requests.map((request) => (
                    <div key={request.id} className="border border-gray-200 rounded-xl p-6 hover:shadow-lg transition-shadow duration-200">
                      <div className="flex items-start justify-between mb-4">
                        <h3 className="font-semibold text-gray-900">{request.device_type}</h3>
                        <span className={`inline-flex items-center px-2.5 py-0.5 rounded-full text-xs font-medium ${getStatusColor(request.status)}`}>
                          {getStatusIcon(request.status)}
                          <span className="ml-1">{request.status}</span>
                        </span>
                      </div>
                      <p className="text-gray-600 text-sm mb-3">{request.description}</p>
                      <div className="space-y-2 text-sm">
                        <div className="flex justify-between">
                          <span className="text-gray-500">Quantity:</span>
                          <span className="font-medium">{request.quantity}</span>
                        </div>
                        <div className="flex justify-between">
                          <span className="text-gray-500">Submitted:</span>
                          <span className="font-medium">{new Date(request.created_at).toLocaleDateString()}</span>
                        </div>
                      </div>
                    </div>
                  ))}
                </div>
              )
            ) : (
              availableDonations.length === 0 ? (
                <div className="text-center py-12">
                  <Package className="h-12 w-12 text-gray-400 mx-auto mb-4" />
                  <h3 className="text-lg font-medium text-gray-900 mb-2">No donations available</h3>
                  <p className="text-gray-500">Check back later for new device donations</p>
                </div>
              ) : (
                <div className="grid grid-cols-1 md:grid-cols-2 lg:grid-cols-3 gap-6">
                  {availableDonations.map((donation) => (
                    <div key={donation.id} className="border border-gray-200 rounded-xl p-6 hover:shadow-lg transition-shadow duration-200">
                      <div className="flex items-start justify-between mb-4">
                        <h3 className="font-semibold text-gray-900">{donation.name}</h3>
                        <span className={`inline-flex items-center px-2.5 py-0.5 rounded-full text-xs font-medium ${getConditionColor(donation.condition)}`}>
                          {donation.condition.replace('-', ' ')}
                        </span>
                      </div>
                      <p className="text-gray-600 text-sm mb-3">{donation.description}</p>
                      <div className="space-y-2 text-sm">
                        <div className="flex justify-between">
                          <span className="text-gray-500">Type:</span>
                          <span className="font-medium">{donation.device_type}</span>
                        </div>
                        <div className="flex justify-between">
                          <span className="text-gray-500">Quantity:</span>
                          <span className="font-medium">{donation.quantity}</span>
                        </div>
                        <div className="flex justify-between">
                          <span className="text-gray-500">Available since:</span>
                          <span className="font-medium">{new Date(donation.created_at).toLocaleDateString()}</span>
                        </div>
=======
          {activeTab === 'requests' ? (
            requests.length === 0 ? (
              <div className="text-center py-12">
                <BookOpen className="h-12 w-12 text-gray-400 mx-auto mb-4" />
                <h3 className="text-lg font-medium text-gray-900 mb-2">Chưa có yêu cầu nào</h3>
                <p className="text-gray-500 mb-6">Gửi yêu cầu thiết bị đầu tiên của bạn để bắt đầu</p>
                <button
                  onClick={() => setShowRequestForm(true)}
                  className="bg-gradient-to-r from-green-600 to-blue-600 text-white px-6 py-3 rounded-lg font-medium hover:from-green-700 hover:to-blue-700 transition-all duration-200 shadow-lg hover:shadow-xl"
                >
                  Gửi yêu cầu đầu tiên
                </button>
              </div>
            ) : (
              <div className="grid grid-cols-1 md:grid-cols-2 lg:grid-cols-3 gap-6">
                {requests.map((request) => (
                  <div key={request.id} className="border border-gray-200 rounded-xl p-6 hover:shadow-lg transition-shadow duration-200">
                    <div className="flex items-start justify-between mb-4">
                      <h3 className="font-semibold text-gray-900">{request.deviceType}</h3>
                      <span className={`inline-flex items-center px-2.5 py-0.5 rounded-full text-xs font-medium ${getStatusColor(request.status)}`}>
                        {getStatusIcon(request.status)}
                        <span className="ml-1">{request.status}</span>
                      </span>
                    </div>
                    <p className="text-gray-600 text-sm mb-3">{request.description}</p>
                    <div className="space-y-2 text-sm">
                      <div className="flex justify-between">
                        <span className="text-gray-500">Số lượng:</span>
                        <span className="font-medium">{request.quantity}</span>
                      </div>
                      <div className="flex justify-between">
                        <span className="text-gray-500">Ngày gửi:</span>
                        <span className="font-medium">{new Date(request.createdAt).toLocaleDateString()}</span>
                      </div>
                    </div>
                  </div>
                ))}
              </div>
            )
          ) : (
            availableDonations.length === 0 ? (
              <div className="text-center py-12">
                <Package className="h-12 w-12 text-gray-400 mx-auto mb-4" />
                <h3 className="text-lg font-medium text-gray-900 mb-2">Không có khoản quyên góp nào</h3>
                <p className="text-gray-500">Hãy quay lại sau để biết thông tin về các thiết bị mới được quyên góp</p>
              </div>
            ) : (
              <div className="grid grid-cols-1 md:grid-cols-2 lg:grid-cols-3 gap-6">
                {availableDonations.map((donation) => (
                  <div key={donation.id} className="border border-gray-200 rounded-xl p-6 hover:shadow-lg transition-shadow duration-200">
                    <div className="flex items-start justify-between mb-4">
                      <h3 className="font-semibold text-gray-900">{donation.name}</h3>
                      <span className={`inline-flex items-center px-2.5 py-0.5 rounded-full text-xs font-medium ${getConditionColor(donation.condition)}`}>
                        {donation.condition.replace('-', ' ')}
                      </span>
                    </div>
                    <p className="text-gray-600 text-sm mb-3">{donation.description}</p>
                    <div className="space-y-2 text-sm">
                      <div className="flex justify-between">
                        <span className="text-gray-500">Loại:</span>
                        <span className="font-medium">{donation.deviceType}</span>
                      </div>
                      <div className="flex justify-between">
                        <span className="text-gray-500">Số lượng:</span>
                        <span className="font-medium">{donation.quantity}</span>
                      </div>
                      <div className="flex justify-between">
                        <span className="text-gray-500">Có sẵn kể từ:</span>
                        <span className="font-medium">{new Date(donation.createdAt).toLocaleDateString()}</span>
>>>>>>> 927e6eb7
                      </div>
                    </div>
                  ))}
                </div>
              )
            ))};
        </div>
      </div>

      {/* Request Form Modal */}
      {showRequestForm && (
        <EnhancedRequestForm
          onSubmit={handleRequestSubmit}
          onClose={() => setShowRequestForm(false)}
        />
      )};
    </div>
  );
};

export default SchoolDashboard;<|MERGE_RESOLUTION|>--- conflicted
+++ resolved
@@ -244,21 +244,12 @@
           <h2 className="text-xl font-semibold text-gray-900 mb-4">Thông tin trường học</h2>
           <div className="grid grid-cols-1 md:grid-cols-3 gap-4">
             <div>
-<<<<<<< HEAD
               <p className="text-sm text-gray-500">School Name</p>
               <p className="font-medium text-gray-900">{school.school_name}</p>
             </div>
             <div>
               <p className="text-sm text-gray-500">Location</p>
               <p className="font-medium text-gray-900">{school.address}</p>
-=======
-              <p className="text-sm text-gray-500">Tên trường</p>
-              <p className="font-medium text-gray-900">{school.schoolName}</p>
-            </div>
-            <div>
-              <p className="text-sm text-gray-500">Địa chỉ</p>
-              <p className="font-medium text-gray-900">{school.location}</p>
->>>>>>> 927e6eb7
             </div>
             <div>
               <p className="text-sm text-gray-500">Tổng số yêu cầu</p>
@@ -300,7 +291,6 @@
         </div>
 
         <div className="p-6">
-<<<<<<< HEAD
           {loading ? (
             <div className="flex justify-center items-center h-64">
               <div className="animate-spin rounded-full h-12 w-12 border-t-2 border-b-2 border-blue-500"></div>
@@ -376,77 +366,6 @@
                           <span className="text-gray-500">Available since:</span>
                           <span className="font-medium">{new Date(donation.created_at).toLocaleDateString()}</span>
                         </div>
-=======
-          {activeTab === 'requests' ? (
-            requests.length === 0 ? (
-              <div className="text-center py-12">
-                <BookOpen className="h-12 w-12 text-gray-400 mx-auto mb-4" />
-                <h3 className="text-lg font-medium text-gray-900 mb-2">Chưa có yêu cầu nào</h3>
-                <p className="text-gray-500 mb-6">Gửi yêu cầu thiết bị đầu tiên của bạn để bắt đầu</p>
-                <button
-                  onClick={() => setShowRequestForm(true)}
-                  className="bg-gradient-to-r from-green-600 to-blue-600 text-white px-6 py-3 rounded-lg font-medium hover:from-green-700 hover:to-blue-700 transition-all duration-200 shadow-lg hover:shadow-xl"
-                >
-                  Gửi yêu cầu đầu tiên
-                </button>
-              </div>
-            ) : (
-              <div className="grid grid-cols-1 md:grid-cols-2 lg:grid-cols-3 gap-6">
-                {requests.map((request) => (
-                  <div key={request.id} className="border border-gray-200 rounded-xl p-6 hover:shadow-lg transition-shadow duration-200">
-                    <div className="flex items-start justify-between mb-4">
-                      <h3 className="font-semibold text-gray-900">{request.deviceType}</h3>
-                      <span className={`inline-flex items-center px-2.5 py-0.5 rounded-full text-xs font-medium ${getStatusColor(request.status)}`}>
-                        {getStatusIcon(request.status)}
-                        <span className="ml-1">{request.status}</span>
-                      </span>
-                    </div>
-                    <p className="text-gray-600 text-sm mb-3">{request.description}</p>
-                    <div className="space-y-2 text-sm">
-                      <div className="flex justify-between">
-                        <span className="text-gray-500">Số lượng:</span>
-                        <span className="font-medium">{request.quantity}</span>
-                      </div>
-                      <div className="flex justify-between">
-                        <span className="text-gray-500">Ngày gửi:</span>
-                        <span className="font-medium">{new Date(request.createdAt).toLocaleDateString()}</span>
-                      </div>
-                    </div>
-                  </div>
-                ))}
-              </div>
-            )
-          ) : (
-            availableDonations.length === 0 ? (
-              <div className="text-center py-12">
-                <Package className="h-12 w-12 text-gray-400 mx-auto mb-4" />
-                <h3 className="text-lg font-medium text-gray-900 mb-2">Không có khoản quyên góp nào</h3>
-                <p className="text-gray-500">Hãy quay lại sau để biết thông tin về các thiết bị mới được quyên góp</p>
-              </div>
-            ) : (
-              <div className="grid grid-cols-1 md:grid-cols-2 lg:grid-cols-3 gap-6">
-                {availableDonations.map((donation) => (
-                  <div key={donation.id} className="border border-gray-200 rounded-xl p-6 hover:shadow-lg transition-shadow duration-200">
-                    <div className="flex items-start justify-between mb-4">
-                      <h3 className="font-semibold text-gray-900">{donation.name}</h3>
-                      <span className={`inline-flex items-center px-2.5 py-0.5 rounded-full text-xs font-medium ${getConditionColor(donation.condition)}`}>
-                        {donation.condition.replace('-', ' ')}
-                      </span>
-                    </div>
-                    <p className="text-gray-600 text-sm mb-3">{donation.description}</p>
-                    <div className="space-y-2 text-sm">
-                      <div className="flex justify-between">
-                        <span className="text-gray-500">Loại:</span>
-                        <span className="font-medium">{donation.deviceType}</span>
-                      </div>
-                      <div className="flex justify-between">
-                        <span className="text-gray-500">Số lượng:</span>
-                        <span className="font-medium">{donation.quantity}</span>
-                      </div>
-                      <div className="flex justify-between">
-                        <span className="text-gray-500">Có sẵn kể từ:</span>
-                        <span className="font-medium">{new Date(donation.createdAt).toLocaleDateString()}</span>
->>>>>>> 927e6eb7
                       </div>
                     </div>
                   ))}
