import React, { useState, useEffect } from 'react';
import { Users, Package, BookOpen, TrendingUp } from 'lucide-react';
import { User, Need, Donor, School, Device } from '../../types';
import { getUsers, getDonations, getRequests, getDonors, getSchools } from '../../services/dataService';

const AdminDashboard: React.FC = () => {
  const [users, setUsers] = useState<User[]>([]);
  const [donations, setDonations] = useState<Device[]>([]);
  const [requests, setRequests] = useState<Need[]>([]);
  const [donors, setDonors] = useState<Donor[]>([]);
  const [schools, setSchools] = useState<School[]>([]);
  const [activeTab, setActiveTab] = useState<'overview' | 'users' | 'donations' | 'requests'>('overview');
  const [loading, setLoading] = useState<boolean>(true);

  useEffect(() => {
    loadData();
  }, []);

  const loadData = async () => {
    setLoading(true);
    try {
      const [usersData, donationsData, requestsData, donorsData, schoolsData] = await Promise.all([
        getUsers(),
        getDonations(),
        getRequests(),
        getDonors(),
        getSchools()
      ]);

      setUsers(usersData);
      setDonations(donationsData);
      setRequests(requestsData);
      setDonors(donorsData);
      setSchools(schoolsData);
    } catch (error) {
      console.error('Error loading dashboard data:', error);
    } finally {
      setLoading(false);
    }
  };

  const getStats = () => {
    const totalUsers = users.length;
    const totalDonors = users.filter(u => u.role === 'donor').length;
    const totalSchools = users.filter(u => u.role === 'school').length;
    const totalDonations = donations.length;
    const availableDonations = donations.filter(d => d.status === 'pending').length;
    const totalRequests = requests.length;
    const openRequests = requests.filter(r => r.status === 'pending').length;

    return {
      totalUsers,
      totalDonors,
      totalSchools,
      totalDonations,
      availableDonations,
      totalRequests,
      openRequests,
    };
  };

  const stats = getStats();

<<<<<<< HEAD
=======
  const getUserName = (userId: string) => {
    const user = users.find(u => u.id === userId);
    return user?.name || 'Người dùng không xác định';
  };

>>>>>>> 927e6eb7
  const getDonorOrganization = (donorId: string) => {
    const donor = donors.find(d => d.id === donorId);
    return donor?.organization || 'Tổ chức không xác định';
  };

  const getSchoolName = (schoolId: string) => {
    const school = schools.find(s => s.id === schoolId);
<<<<<<< HEAD
    return school?.school_name || 'Unknown School';
=======
    return school?.schoolName || 'Trường học không xác định';
>>>>>>> 927e6eb7
  };

  const getRoleColor = (role: string) => {
    switch (role) {
      case 'donor': return 'bg-blue-100 text-blue-800';
      case 'school': return 'bg-green-100 text-green-800';
      case 'admin': return 'bg-purple-100 text-purple-800';
      default: return 'bg-gray-100 text-gray-800';
    }
  };

  const getStatusColor = (status: string) => {
    switch (status) {
      case 'available':
      case 'open': return 'bg-blue-100 text-blue-800';
      case 'claimed':
      case 'fulfilled': return 'bg-green-100 text-green-800';
      case 'completed': return 'bg-purple-100 text-purple-800';
      default: return 'bg-gray-100 text-gray-800';
    }
  };

  return (
    <div className="space-y-8">
      {/* Header */}
      <div>
        <h1 className="text-3xl font-bold text-gray-900">Trang quản trị viên</h1>
        <p className="mt-2 text-gray-600">Theo dõi hoạt động của hệ thống và quản lý người dùng</p>
      </div>

      {/* Tab Navigation */}
      <div className="bg-white rounded-2xl shadow-lg border border-gray-100">
        <div className="border-b border-gray-200">
          <nav className="flex space-x-8 px-6">
            {[
              { id: 'overview', label: 'Overview', icon: TrendingUp },
              { id: 'users', label: 'Users', icon: Users },
              { id: 'donations', label: 'Donations', icon: Package },
              { id: 'requests', label: 'Requests', icon: BookOpen },
            ].map(({ id, label, icon: Icon }) => (
              <button
                key={id}
                onClick={() => setActiveTab(id as any)}
                className={`py-4 px-1 border-b-2 font-medium text-sm transition-colors duration-200 ${activeTab === id
                  ? 'border-purple-500 text-purple-600'
                  : 'border-transparent text-gray-500 hover:text-gray-700 hover:border-gray-300'
                  }`}
              >
                <div className="flex items-center space-x-2">
                  <Icon className="h-4 w-4" />
                  <span>{label}</span>
                </div>
              </button>
            ))}
          </nav>
        </div>

        <div className="p-6">
<<<<<<< HEAD
          {loading ? (
            <div className="flex justify-center items-center h-64">
              <div className="animate-spin rounded-full h-12 w-12 border-t-2 border-b-2 border-purple-500"></div>
            </div>
          ) : (
            <>
              {activeTab === 'overview' && (
                <div className="space-y-6">
                  {/* Stats Grid */}
                  <div className="grid grid-cols-1 md:grid-cols-2 lg:grid-cols-4 gap-6">
                    <div className="bg-gradient-to-r from-blue-500 to-blue-600 rounded-xl p-6 text-white">
                      <div className="flex items-center justify-between">
                        <div>
                          <p className="text-blue-100">Total Users</p>
                          <p className="text-2xl font-bold">{stats.totalUsers}</p>
                        </div>
                        <Users className="h-8 w-8 text-blue-200" />
                      </div>
                    </div>
                    <div className="bg-gradient-to-r from-green-500 to-green-600 rounded-xl p-6 text-white">
                      <div className="flex items-center justify-between">
                        <div>
                          <p className="text-green-100">Total Donations</p>
                          <p className="text-2xl font-bold">{stats.totalDonations}</p>
                        </div>
                        <Package className="h-8 w-8 text-green-200" />
                      </div>
                    </div>
                    <div className="bg-gradient-to-r from-purple-500 to-purple-600 rounded-xl p-6 text-white">
                      <div className="flex items-center justify-between">
                        <div>
                          <p className="text-purple-100">Total Requests</p>
                          <p className="text-2xl font-bold">{stats.totalRequests}</p>
                        </div>
                        <BookOpen className="h-8 w-8 text-purple-200" />
                      </div>
                    </div>
                    <div className="bg-gradient-to-r from-orange-500 to-orange-600 rounded-xl p-6 text-white">
                      <div className="flex items-center justify-between">
                        <div>
                          <p className="text-orange-100">Available Items</p>
                          <p className="text-2xl font-bold">{stats.availableDonations}</p>
                        </div>
                        <TrendingUp className="h-8 w-8 text-orange-200" />
                      </div>
=======
          {activeTab === 'overview' && (
            <div className="space-y-6">
              {/* Stats Grid */}
              <div className="grid grid-cols-1 md:grid-cols-2 lg:grid-cols-4 gap-6">
                <div className="bg-gradient-to-r from-blue-500 to-blue-600 rounded-xl p-6 text-white">
                  <div className="flex items-center justify-between">
                    <div>
                      <p className="text-blue-100">Tổng số người dùng</p>
                      <p className="text-2xl font-bold">{stats.totalUsers}</p>
                    </div>
                    <Users className="h-8 w-8 text-blue-200" />
                  </div>
                </div>
                <div className="bg-gradient-to-r from-green-500 to-green-600 rounded-xl p-6 text-white">
                  <div className="flex items-center justify-between">
                    <div>
                      <p className="text-green-100">Tổng số thiết bị trao tặng</p>
                      <p className="text-2xl font-bold">{stats.totalDonations}</p>
                    </div>
                    <Package className="h-8 w-8 text-green-200" />
                  </div>
                </div>
                <div className="bg-gradient-to-r from-purple-500 to-purple-600 rounded-xl p-6 text-white">
                  <div className="flex items-center justify-between">
                    <div>
                      <p className="text-purple-100">Tổng số yêu cầu</p>
                      <p className="text-2xl font-bold">{stats.totalRequests}</p>
                    </div>
                    <BookOpen className="h-8 w-8 text-purple-200" />
                  </div>
                </div>
                <div className="bg-gradient-to-r from-orange-500 to-orange-600 rounded-xl p-6 text-white">
                  <div className="flex items-center justify-between">
                    <div>
                      <p className="text-orange-100">Vật phẩm sẵn có</p>
                      <p className="text-2xl font-bold">{stats.availableDonations}</p>
>>>>>>> 927e6eb7
                    </div>
                  </div>

<<<<<<< HEAD
                  {/* Quick Stats */}
                  <div className="grid grid-cols-1 md:grid-cols-2 gap-6">
                    <div className="border border-gray-200 rounded-xl p-6">
                      <h3 className="text-lg font-semibold text-gray-900 mb-4">User Distribution</h3>
                      <div className="space-y-3">
                        <div className="flex justify-between items-center">
                          <span className="text-gray-600">Donors</span>
                          <span className="font-medium">{stats.totalDonors}</span>
                        </div>
                        <div className="flex justify-between items-center">
                          <span className="text-gray-600">Schools</span>
                          <span className="font-medium">{stats.totalSchools}</span>
                        </div>
                        <div className="flex justify-between items-center">
                          <span className="text-gray-600">Admins</span>
                          <span className="font-medium">{users.filter(u => u.role === 'admin').length}</span>
                        </div>
                      </div>
                    </div>
                    <div className="border border-gray-200 rounded-xl p-6">
                      <h3 className="text-lg font-semibold text-gray-900 mb-4">Activity Summary</h3>
                      <div className="space-y-3">
                        <div className="flex justify-between items-center">
                          <span className="text-gray-600">Available Donations</span>
                          <span className="font-medium">{stats.availableDonations}</span>
                        </div>
                        <div className="flex justify-between items-center">
                          <span className="text-gray-600">Open Requests</span>
                          <span className="font-medium">{stats.openRequests}</span>
                        </div>
                        <div className="flex justify-between items-center">
                          <span className="text-gray-600">Completed Donations</span>
                          <span className="font-medium">{donations.filter(d => d.status === 'completed').length}</span>
                        </div>
                      </div>
                    </div>
                  </div>
                </div>
              )}

              {activeTab === 'users' && (
                <div className="space-y-4">
                  <h3 className="text-lg font-semibold text-gray-900">All Users</h3>
                  <div className="overflow-x-auto">
                    <table className="min-w-full divide-y divide-gray-200">
                      <thead className="bg-gray-50">
                        <tr>
                          <th className="px-6 py-3 text-left text-xs font-medium text-gray-500 uppercase tracking-wider">
                            Name
                          </th>
                          <th className="px-6 py-3 text-left text-xs font-medium text-gray-500 uppercase tracking-wider">
                            Email
                          </th>
                          <th className="px-6 py-3 text-left text-xs font-medium text-gray-500 uppercase tracking-wider">
                            Role
                          </th>
                          <th className="px-6 py-3 text-left text-xs font-medium text-gray-500 uppercase tracking-wider">
                            Joined
                          </th>
                        </tr>
                      </thead>
                      <tbody className="bg-white divide-y divide-gray-200">
                        {users.map((user) => (
                          <tr key={user.id} className="hover:bg-gray-50">
                            <td className="px-6 py-4 whitespace-nowrap text-sm font-medium text-gray-900">
                              {user.name}
                            </td>
                            <td className="px-6 py-4 whitespace-nowrap text-sm text-gray-500">
                              {user.email}
                            </td>
                            <td className="px-6 py-4 whitespace-nowrap">
                              <span className={`inline-flex px-2 py-1 text-xs font-medium rounded-full ${getRoleColor(user.role)}`}>
                                {user.role}
                              </span>
                            </td>
                            <td className="px-6 py-4 whitespace-nowrap text-sm text-gray-500">
                              {new Date(user.created_at).toLocaleDateString()}
                            </td>
                          </tr>
                        ))}
                      </tbody>
                    </table>
                  </div>
                </div>
              )}

              {activeTab === 'donations' && (
                <div className="space-y-4">
                  <h3 className="text-lg font-semibold text-gray-900">All Donations</h3>
                  <div className="overflow-x-auto">
                    <table className="min-w-full divide-y divide-gray-200">
                      <thead className="bg-gray-50">
                        <tr>
                          <th className="px-6 py-3 text-left text-xs font-medium text-gray-500 uppercase tracking-wider">
                            Device
                          </th>
                          <th className="px-6 py-3 text-left text-xs font-medium text-gray-500 uppercase tracking-wider">
                            Donor
                          </th>
                          <th className="px-6 py-3 text-left text-xs font-medium text-gray-500 uppercase tracking-wider">
                            Type
                          </th>
                          <th className="px-6 py-3 text-left text-xs font-medium text-gray-500 uppercase tracking-wider">
                            Quantity
                          </th>
                          <th className="px-6 py-3 text-left text-xs font-medium text-gray-500 uppercase tracking-wider">
                            Status
                          </th>
                          <th className="px-6 py-3 text-left text-xs font-medium text-gray-500 uppercase tracking-wider">
                            Date
                          </th>
                        </tr>
                      </thead>
                      <tbody className="bg-white divide-y divide-gray-200">
                        {donations.map((donation) => (
                          <tr key={donation.id} className="hover:bg-gray-50">
                            <td className="px-6 py-4 whitespace-nowrap text-sm font-medium text-gray-900">
                              {donation.name}
                            </td>
                            <td className="px-6 py-4 whitespace-nowrap text-sm text-gray-500">
                              {getDonorOrganization(donation.donor_id)}
                            </td>
                            <td className="px-6 py-4 whitespace-nowrap text-sm text-gray-500">
                              {donation.device_type}
                            </td>
                            <td className="px-6 py-4 whitespace-nowrap text-sm text-gray-500">
                              {donation.quantity}
                            </td>
                            <td className="px-6 py-4 whitespace-nowrap">
                              <span className={`inline-flex px-2 py-1 text-xs font-medium rounded-full ${getStatusColor(donation.status)}`}>
                                {donation.status}
                              </span>
                            </td>
                            <td className="px-6 py-4 whitespace-nowrap text-sm text-gray-500">
                              {new Date(donation.created_at).toLocaleDateString()}
                            </td>
                          </tr>
                        ))}
                      </tbody>
                    </table>
                  </div>
                </div>
              )}

              {activeTab === 'requests' && (
                <div className="space-y-4">
                  <h3 className="text-lg font-semibold text-gray-900">All Requests</h3>
                  <div className="overflow-x-auto">
                    <table className="min-w-full divide-y divide-gray-200">
                      <thead className="bg-gray-50">
                        <tr>
                          <th className="px-6 py-3 text-left text-xs font-medium text-gray-500 uppercase tracking-wider">
                            Device Type
                          </th>
                          <th className="px-6 py-3 text-left text-xs font-medium text-gray-500 uppercase tracking-wider">
                            School
                          </th>
                          <th className="px-6 py-3 text-left text-xs font-medium text-gray-500 uppercase tracking-wider">
                            Quantity
                          </th>
                          <th className="px-6 py-3 text-left text-xs font-medium text-gray-500 uppercase tracking-wider">
                            Status
                          </th>
                          <th className="px-6 py-3 text-left text-xs font-medium text-gray-500 uppercase tracking-wider">
                            Date
                          </th>
                        </tr>
                      </thead>
                      <tbody className="bg-white divide-y divide-gray-200">
                        {requests.map((request) => (
                          <tr key={request.id} className="hover:bg-gray-50">
                            <td className="px-6 py-4 whitespace-nowrap text-sm font-medium text-gray-900">
                              {request.device_type}
                            </td>
                            <td className="px-6 py-4 whitespace-nowrap text-sm text-gray-500">
                              {getSchoolName(request.school_id)}
                            </td>
                            <td className="px-6 py-4 whitespace-nowrap text-sm text-gray-500">
                              {request.quantity}
                            </td>
                            <td className="px-6 py-4 whitespace-nowrap">
                              <span className={`inline-flex px-2 py-1 text-xs font-medium rounded-full ${getStatusColor(request.status)}`}>
                                {request.status}
                              </span>
                            </td>
                            <td className="px-6 py-4 whitespace-nowrap text-sm text-gray-500">
                              {new Date(request.created_at).toLocaleDateString()}
                            </td>
                          </tr>
                        ))}
                      </tbody>
                    </table>
                  </div>
                </div>
              )}
            </>
=======
              {/* Quick Stats */}
              <div className="grid grid-cols-1 md:grid-cols-2 gap-6">
                <div className="border border-gray-200 rounded-xl p-6">
                  <h3 className="text-lg font-semibold text-gray-900 mb-4">Phân bổ người dùng</h3>
                  <div className="space-y-3">
                    <div className="flex justify-between items-center">
                      <span className="text-gray-600">Nhà tài trợ</span>
                      <span className="font-medium">{stats.totalDonors}</span>
                    </div>
                    <div className="flex justify-between items-center">
                      <span className="text-gray-600">Trường học</span>
                      <span className="font-medium">{stats.totalSchools}</span>
                    </div>
                    <div className="flex justify-between items-center">
                      <span className="text-gray-600">Quản trị viên</span>
                      <span className="font-medium">{users.filter(u => u.role === 'admin').length}</span>
                    </div>
                  </div>
                </div>
                <div className="border border-gray-200 rounded-xl p-6">
                  <h3 className="text-lg font-semibold text-gray-900 mb-4">Tóm tắt hoạt động</h3>
                  <div className="space-y-3">
                    <div className="flex justify-between items-center">
                      <span className="text-gray-600">Thiết bị trao tặng sẵn có</span>
                      <span className="font-medium">{stats.availableDonations}</span>
                    </div>
                    <div className="flex justify-between items-center">
                      <span className="text-gray-600">Tạo yêu cầu</span>
                      <span className="font-medium">{stats.openRequests}</span>
                    </div>
                    <div className="flex justify-between items-center">
                      <span className="text-gray-600">Hoàn thành quyên góp</span>
                      <span className="font-medium">{donations.filter(d => d.status === 'completed').length}</span>
                    </div>
                  </div>
                </div>
              </div>
            </div>
          )}

          {activeTab === 'users' && (
            <div className="space-y-4">
              <h3 className="text-lg font-semibold text-gray-900">Tất cả người dùng</h3>
              <div className="overflow-x-auto">
                <table className="min-w-full divide-y divide-gray-200">
                  <thead className="bg-gray-50">
                    <tr>
                      <th className="px-6 py-3 text-left text-xs font-medium text-gray-500 uppercase tracking-wider">
                        Tên
                      </th>
                      <th className="px-6 py-3 text-left text-xs font-medium text-gray-500 uppercase tracking-wider">
                        Email
                      </th>
                      <th className="px-6 py-3 text-left text-xs font-medium text-gray-500 uppercase tracking-wider">
                        Vai trò
                      </th>
                      <th className="px-6 py-3 text-left text-xs font-medium text-gray-500 uppercase tracking-wider">
                        Đã tham gia
                      </th>
                    </tr>
                  </thead>
                  <tbody className="bg-white divide-y divide-gray-200">
                    {users.map((user) => (
                      <tr key={user.id} className="hover:bg-gray-50">
                        <td className="px-6 py-4 whitespace-nowrap text-sm font-medium text-gray-900">
                          {user.name}
                        </td>
                        <td className="px-6 py-4 whitespace-nowrap text-sm text-gray-500">
                          {user.email}
                        </td>
                        <td className="px-6 py-4 whitespace-nowrap">
                          <span className={`inline-flex px-2 py-1 text-xs font-medium rounded-full ${getRoleColor(user.role)}`}>
                            {user.role}
                          </span>
                        </td>
                        <td className="px-6 py-4 whitespace-nowrap text-sm text-gray-500">
                          {new Date(user.createdAt).toLocaleDateString()}
                        </td>
                      </tr>
                    ))}
                  </tbody>
                </table>
              </div>
            </div>
          )}

          {activeTab === 'donations' && (
            <div className="space-y-4">
              <h3 className="text-lg font-semibold text-gray-900">All Donations</h3>
              <div className="overflow-x-auto">
                <table className="min-w-full divide-y divide-gray-200">
                  <thead className="bg-gray-50">
                    <tr>
                      <th className="px-6 py-3 text-left text-xs font-medium text-gray-500 uppercase tracking-wider">
                        Thiết bị
                      </th>
                      <th className="px-6 py-3 text-left text-xs font-medium text-gray-500 uppercase tracking-wider">
                        Nhà tài trợ
                      </th>
                      <th className="px-6 py-3 text-left text-xs font-medium text-gray-500 uppercase tracking-wider">
                        Loại
                      </th>
                      <th className="px-6 py-3 text-left text-xs font-medium text-gray-500 uppercase tracking-wider">
                        Số lượng
                      </th>
                      <th className="px-6 py-3 text-left text-xs font-medium text-gray-500 uppercase tracking-wider">
                        Trạng thái
                      </th>
                      <th className="px-6 py-3 text-left text-xs font-medium text-gray-500 uppercase tracking-wider">
                        Ngày
                      </th>
                    </tr>
                  </thead>
                  <tbody className="bg-white divide-y divide-gray-200">
                    {donations.map((donation) => (
                      <tr key={donation.id} className="hover:bg-gray-50">
                        <td className="px-6 py-4 whitespace-nowrap text-sm font-medium text-gray-900">
                          {donation.name}
                        </td>
                        <td className="px-6 py-4 whitespace-nowrap text-sm text-gray-500">
                          {getDonorOrganization(donation.donorId)}
                        </td>
                        <td className="px-6 py-4 whitespace-nowrap text-sm text-gray-500">
                          {donation.deviceType}
                        </td>
                        <td className="px-6 py-4 whitespace-nowrap text-sm text-gray-500">
                          {donation.quantity}
                        </td>
                        <td className="px-6 py-4 whitespace-nowrap">
                          <span className={`inline-flex px-2 py-1 text-xs font-medium rounded-full ${getStatusColor(donation.status)}`}>
                            {donation.status}
                          </span>
                        </td>
                        <td className="px-6 py-4 whitespace-nowrap text-sm text-gray-500">
                          {new Date(donation.createdAt).toLocaleDateString()}
                        </td>
                      </tr>
                    ))}
                  </tbody>
                </table>
              </div>
            </div>
          )}

          {activeTab === 'requests' && (
            <div className="space-y-4">
              <h3 className="text-lg font-semibold text-gray-900">All Requests</h3>
              <div className="overflow-x-auto">
                <table className="min-w-full divide-y divide-gray-200">
                  <thead className="bg-gray-50">
                    <tr>
                      <th className="px-6 py-3 text-left text-xs font-medium text-gray-500 uppercase tracking-wider">
                        Loại thiết bị
                      </th>
                      <th className="px-6 py-3 text-left text-xs font-medium text-gray-500 uppercase tracking-wider">
                        Trường học
                      </th>
                      <th className="px-6 py-3 text-left text-xs font-medium text-gray-500 uppercase tracking-wider">
                        Số lượng
                      </th>
                      <th className="px-6 py-3 text-left text-xs font-medium text-gray-500 uppercase tracking-wider">
                        Trạng thái
                      </th>
                      <th className="px-6 py-3 text-left text-xs font-medium text-gray-500 uppercase tracking-wider">
                        Ngày
                      </th>
                    </tr>
                  </thead>
                  <tbody className="bg-white divide-y divide-gray-200">
                    {requests.map((request) => (
                      <tr key={request.id} className="hover:bg-gray-50">
                        <td className="px-6 py-4 whitespace-nowrap text-sm font-medium text-gray-900">
                          {request.deviceType}
                        </td>
                        <td className="px-6 py-4 whitespace-nowrap text-sm text-gray-500">
                          {getSchoolName(request.schoolId)}
                        </td>
                        <td className="px-6 py-4 whitespace-nowrap text-sm text-gray-500">
                          {request.quantity}
                        </td>
                        <td className="px-6 py-4 whitespace-nowrap">
                          <span className={`inline-flex px-2 py-1 text-xs font-medium rounded-full ${getStatusColor(request.status)}`}>
                            {request.status}
                          </span>
                        </td>
                        <td className="px-6 py-4 whitespace-nowrap text-sm text-gray-500">
                          {new Date(request.createdAt).toLocaleDateString()}
                        </td>
                      </tr>
                    ))}
                  </tbody>
                </table>
              </div>
            </div>
>>>>>>> 927e6eb7
          )}
        </div>
      </div>
    </div>
  )
};

export default AdminDashboard;<|MERGE_RESOLUTION|>--- conflicted
+++ resolved
@@ -61,14 +61,6 @@
 
   const stats = getStats();
 
-<<<<<<< HEAD
-=======
-  const getUserName = (userId: string) => {
-    const user = users.find(u => u.id === userId);
-    return user?.name || 'Người dùng không xác định';
-  };
-
->>>>>>> 927e6eb7
   const getDonorOrganization = (donorId: string) => {
     const donor = donors.find(d => d.id === donorId);
     return donor?.organization || 'Tổ chức không xác định';
@@ -76,11 +68,7 @@
 
   const getSchoolName = (schoolId: string) => {
     const school = schools.find(s => s.id === schoolId);
-<<<<<<< HEAD
-    return school?.school_name || 'Unknown School';
-=======
-    return school?.schoolName || 'Trường học không xác định';
->>>>>>> 927e6eb7
+    return school?.school_name || 'Trường học không xác định';
   };
 
   const getRoleColor = (role: string) => {
@@ -139,53 +127,6 @@
         </div>
 
         <div className="p-6">
-<<<<<<< HEAD
-          {loading ? (
-            <div className="flex justify-center items-center h-64">
-              <div className="animate-spin rounded-full h-12 w-12 border-t-2 border-b-2 border-purple-500"></div>
-            </div>
-          ) : (
-            <>
-              {activeTab === 'overview' && (
-                <div className="space-y-6">
-                  {/* Stats Grid */}
-                  <div className="grid grid-cols-1 md:grid-cols-2 lg:grid-cols-4 gap-6">
-                    <div className="bg-gradient-to-r from-blue-500 to-blue-600 rounded-xl p-6 text-white">
-                      <div className="flex items-center justify-between">
-                        <div>
-                          <p className="text-blue-100">Total Users</p>
-                          <p className="text-2xl font-bold">{stats.totalUsers}</p>
-                        </div>
-                        <Users className="h-8 w-8 text-blue-200" />
-                      </div>
-                    </div>
-                    <div className="bg-gradient-to-r from-green-500 to-green-600 rounded-xl p-6 text-white">
-                      <div className="flex items-center justify-between">
-                        <div>
-                          <p className="text-green-100">Total Donations</p>
-                          <p className="text-2xl font-bold">{stats.totalDonations}</p>
-                        </div>
-                        <Package className="h-8 w-8 text-green-200" />
-                      </div>
-                    </div>
-                    <div className="bg-gradient-to-r from-purple-500 to-purple-600 rounded-xl p-6 text-white">
-                      <div className="flex items-center justify-between">
-                        <div>
-                          <p className="text-purple-100">Total Requests</p>
-                          <p className="text-2xl font-bold">{stats.totalRequests}</p>
-                        </div>
-                        <BookOpen className="h-8 w-8 text-purple-200" />
-                      </div>
-                    </div>
-                    <div className="bg-gradient-to-r from-orange-500 to-orange-600 rounded-xl p-6 text-white">
-                      <div className="flex items-center justify-between">
-                        <div>
-                          <p className="text-orange-100">Available Items</p>
-                          <p className="text-2xl font-bold">{stats.availableDonations}</p>
-                        </div>
-                        <TrendingUp className="h-8 w-8 text-orange-200" />
-                      </div>
-=======
           {activeTab === 'overview' && (
             <div className="space-y-6">
               {/* Stats Grid */}
@@ -193,7 +134,7 @@
                 <div className="bg-gradient-to-r from-blue-500 to-blue-600 rounded-xl p-6 text-white">
                   <div className="flex items-center justify-between">
                     <div>
-                      <p className="text-blue-100">Tổng số người dùng</p>
+                      <p className="text-blue-100">Total Users</p>
                       <p className="text-2xl font-bold">{stats.totalUsers}</p>
                     </div>
                     <Users className="h-8 w-8 text-blue-200" />
@@ -202,7 +143,7 @@
                 <div className="bg-gradient-to-r from-green-500 to-green-600 rounded-xl p-6 text-white">
                   <div className="flex items-center justify-between">
                     <div>
-                      <p className="text-green-100">Tổng số thiết bị trao tặng</p>
+                      <p className="text-green-100">Total Donations</p>
                       <p className="text-2xl font-bold">{stats.totalDonations}</p>
                     </div>
                     <Package className="h-8 w-8 text-green-200" />
@@ -211,7 +152,7 @@
                 <div className="bg-gradient-to-r from-purple-500 to-purple-600 rounded-xl p-6 text-white">
                   <div className="flex items-center justify-between">
                     <div>
-                      <p className="text-purple-100">Tổng số yêu cầu</p>
+                      <p className="text-purple-100">Total Requests</p>
                       <p className="text-2xl font-bold">{stats.totalRequests}</p>
                     </div>
                     <BookOpen className="h-8 w-8 text-purple-200" />
@@ -220,242 +161,46 @@
                 <div className="bg-gradient-to-r from-orange-500 to-orange-600 rounded-xl p-6 text-white">
                   <div className="flex items-center justify-between">
                     <div>
-                      <p className="text-orange-100">Vật phẩm sẵn có</p>
+                      <p className="text-orange-100">Available Items</p>
                       <p className="text-2xl font-bold">{stats.availableDonations}</p>
->>>>>>> 927e6eb7
-                    </div>
-                  </div>
-
-<<<<<<< HEAD
-                  {/* Quick Stats */}
-                  <div className="grid grid-cols-1 md:grid-cols-2 gap-6">
-                    <div className="border border-gray-200 rounded-xl p-6">
-                      <h3 className="text-lg font-semibold text-gray-900 mb-4">User Distribution</h3>
-                      <div className="space-y-3">
-                        <div className="flex justify-between items-center">
-                          <span className="text-gray-600">Donors</span>
-                          <span className="font-medium">{stats.totalDonors}</span>
-                        </div>
-                        <div className="flex justify-between items-center">
-                          <span className="text-gray-600">Schools</span>
-                          <span className="font-medium">{stats.totalSchools}</span>
-                        </div>
-                        <div className="flex justify-between items-center">
-                          <span className="text-gray-600">Admins</span>
-                          <span className="font-medium">{users.filter(u => u.role === 'admin').length}</span>
-                        </div>
-                      </div>
-                    </div>
-                    <div className="border border-gray-200 rounded-xl p-6">
-                      <h3 className="text-lg font-semibold text-gray-900 mb-4">Activity Summary</h3>
-                      <div className="space-y-3">
-                        <div className="flex justify-between items-center">
-                          <span className="text-gray-600">Available Donations</span>
-                          <span className="font-medium">{stats.availableDonations}</span>
-                        </div>
-                        <div className="flex justify-between items-center">
-                          <span className="text-gray-600">Open Requests</span>
-                          <span className="font-medium">{stats.openRequests}</span>
-                        </div>
-                        <div className="flex justify-between items-center">
-                          <span className="text-gray-600">Completed Donations</span>
-                          <span className="font-medium">{donations.filter(d => d.status === 'completed').length}</span>
-                        </div>
-                      </div>
-                    </div>
-                  </div>
-                </div>
-              )}
-
-              {activeTab === 'users' && (
-                <div className="space-y-4">
-                  <h3 className="text-lg font-semibold text-gray-900">All Users</h3>
-                  <div className="overflow-x-auto">
-                    <table className="min-w-full divide-y divide-gray-200">
-                      <thead className="bg-gray-50">
-                        <tr>
-                          <th className="px-6 py-3 text-left text-xs font-medium text-gray-500 uppercase tracking-wider">
-                            Name
-                          </th>
-                          <th className="px-6 py-3 text-left text-xs font-medium text-gray-500 uppercase tracking-wider">
-                            Email
-                          </th>
-                          <th className="px-6 py-3 text-left text-xs font-medium text-gray-500 uppercase tracking-wider">
-                            Role
-                          </th>
-                          <th className="px-6 py-3 text-left text-xs font-medium text-gray-500 uppercase tracking-wider">
-                            Joined
-                          </th>
-                        </tr>
-                      </thead>
-                      <tbody className="bg-white divide-y divide-gray-200">
-                        {users.map((user) => (
-                          <tr key={user.id} className="hover:bg-gray-50">
-                            <td className="px-6 py-4 whitespace-nowrap text-sm font-medium text-gray-900">
-                              {user.name}
-                            </td>
-                            <td className="px-6 py-4 whitespace-nowrap text-sm text-gray-500">
-                              {user.email}
-                            </td>
-                            <td className="px-6 py-4 whitespace-nowrap">
-                              <span className={`inline-flex px-2 py-1 text-xs font-medium rounded-full ${getRoleColor(user.role)}`}>
-                                {user.role}
-                              </span>
-                            </td>
-                            <td className="px-6 py-4 whitespace-nowrap text-sm text-gray-500">
-                              {new Date(user.created_at).toLocaleDateString()}
-                            </td>
-                          </tr>
-                        ))}
-                      </tbody>
-                    </table>
-                  </div>
-                </div>
-              )}
-
-              {activeTab === 'donations' && (
-                <div className="space-y-4">
-                  <h3 className="text-lg font-semibold text-gray-900">All Donations</h3>
-                  <div className="overflow-x-auto">
-                    <table className="min-w-full divide-y divide-gray-200">
-                      <thead className="bg-gray-50">
-                        <tr>
-                          <th className="px-6 py-3 text-left text-xs font-medium text-gray-500 uppercase tracking-wider">
-                            Device
-                          </th>
-                          <th className="px-6 py-3 text-left text-xs font-medium text-gray-500 uppercase tracking-wider">
-                            Donor
-                          </th>
-                          <th className="px-6 py-3 text-left text-xs font-medium text-gray-500 uppercase tracking-wider">
-                            Type
-                          </th>
-                          <th className="px-6 py-3 text-left text-xs font-medium text-gray-500 uppercase tracking-wider">
-                            Quantity
-                          </th>
-                          <th className="px-6 py-3 text-left text-xs font-medium text-gray-500 uppercase tracking-wider">
-                            Status
-                          </th>
-                          <th className="px-6 py-3 text-left text-xs font-medium text-gray-500 uppercase tracking-wider">
-                            Date
-                          </th>
-                        </tr>
-                      </thead>
-                      <tbody className="bg-white divide-y divide-gray-200">
-                        {donations.map((donation) => (
-                          <tr key={donation.id} className="hover:bg-gray-50">
-                            <td className="px-6 py-4 whitespace-nowrap text-sm font-medium text-gray-900">
-                              {donation.name}
-                            </td>
-                            <td className="px-6 py-4 whitespace-nowrap text-sm text-gray-500">
-                              {getDonorOrganization(donation.donor_id)}
-                            </td>
-                            <td className="px-6 py-4 whitespace-nowrap text-sm text-gray-500">
-                              {donation.device_type}
-                            </td>
-                            <td className="px-6 py-4 whitespace-nowrap text-sm text-gray-500">
-                              {donation.quantity}
-                            </td>
-                            <td className="px-6 py-4 whitespace-nowrap">
-                              <span className={`inline-flex px-2 py-1 text-xs font-medium rounded-full ${getStatusColor(donation.status)}`}>
-                                {donation.status}
-                              </span>
-                            </td>
-                            <td className="px-6 py-4 whitespace-nowrap text-sm text-gray-500">
-                              {new Date(donation.created_at).toLocaleDateString()}
-                            </td>
-                          </tr>
-                        ))}
-                      </tbody>
-                    </table>
-                  </div>
-                </div>
-              )}
-
-              {activeTab === 'requests' && (
-                <div className="space-y-4">
-                  <h3 className="text-lg font-semibold text-gray-900">All Requests</h3>
-                  <div className="overflow-x-auto">
-                    <table className="min-w-full divide-y divide-gray-200">
-                      <thead className="bg-gray-50">
-                        <tr>
-                          <th className="px-6 py-3 text-left text-xs font-medium text-gray-500 uppercase tracking-wider">
-                            Device Type
-                          </th>
-                          <th className="px-6 py-3 text-left text-xs font-medium text-gray-500 uppercase tracking-wider">
-                            School
-                          </th>
-                          <th className="px-6 py-3 text-left text-xs font-medium text-gray-500 uppercase tracking-wider">
-                            Quantity
-                          </th>
-                          <th className="px-6 py-3 text-left text-xs font-medium text-gray-500 uppercase tracking-wider">
-                            Status
-                          </th>
-                          <th className="px-6 py-3 text-left text-xs font-medium text-gray-500 uppercase tracking-wider">
-                            Date
-                          </th>
-                        </tr>
-                      </thead>
-                      <tbody className="bg-white divide-y divide-gray-200">
-                        {requests.map((request) => (
-                          <tr key={request.id} className="hover:bg-gray-50">
-                            <td className="px-6 py-4 whitespace-nowrap text-sm font-medium text-gray-900">
-                              {request.device_type}
-                            </td>
-                            <td className="px-6 py-4 whitespace-nowrap text-sm text-gray-500">
-                              {getSchoolName(request.school_id)}
-                            </td>
-                            <td className="px-6 py-4 whitespace-nowrap text-sm text-gray-500">
-                              {request.quantity}
-                            </td>
-                            <td className="px-6 py-4 whitespace-nowrap">
-                              <span className={`inline-flex px-2 py-1 text-xs font-medium rounded-full ${getStatusColor(request.status)}`}>
-                                {request.status}
-                              </span>
-                            </td>
-                            <td className="px-6 py-4 whitespace-nowrap text-sm text-gray-500">
-                              {new Date(request.created_at).toLocaleDateString()}
-                            </td>
-                          </tr>
-                        ))}
-                      </tbody>
-                    </table>
-                  </div>
-                </div>
-              )}
-            </>
-=======
+                    </div>
+                    <TrendingUp className="h-8 w-8 text-orange-200" />
+                  </div>
+                </div>
+              </div>
+
               {/* Quick Stats */}
               <div className="grid grid-cols-1 md:grid-cols-2 gap-6">
                 <div className="border border-gray-200 rounded-xl p-6">
-                  <h3 className="text-lg font-semibold text-gray-900 mb-4">Phân bổ người dùng</h3>
+                  <h3 className="text-lg font-semibold text-gray-900 mb-4">User Distribution</h3>
                   <div className="space-y-3">
                     <div className="flex justify-between items-center">
-                      <span className="text-gray-600">Nhà tài trợ</span>
+                      <span className="text-gray-600">Donors</span>
                       <span className="font-medium">{stats.totalDonors}</span>
                     </div>
                     <div className="flex justify-between items-center">
-                      <span className="text-gray-600">Trường học</span>
+                      <span className="text-gray-600">Schools</span>
                       <span className="font-medium">{stats.totalSchools}</span>
                     </div>
                     <div className="flex justify-between items-center">
-                      <span className="text-gray-600">Quản trị viên</span>
+                      <span className="text-gray-600">Admins</span>
                       <span className="font-medium">{users.filter(u => u.role === 'admin').length}</span>
                     </div>
                   </div>
                 </div>
                 <div className="border border-gray-200 rounded-xl p-6">
-                  <h3 className="text-lg font-semibold text-gray-900 mb-4">Tóm tắt hoạt động</h3>
+                  <h3 className="text-lg font-semibold text-gray-900 mb-4">Activity Summary</h3>
                   <div className="space-y-3">
                     <div className="flex justify-between items-center">
-                      <span className="text-gray-600">Thiết bị trao tặng sẵn có</span>
+                      <span className="text-gray-600">Available Donations</span>
                       <span className="font-medium">{stats.availableDonations}</span>
                     </div>
                     <div className="flex justify-between items-center">
-                      <span className="text-gray-600">Tạo yêu cầu</span>
+                      <span className="text-gray-600">Open Requests</span>
                       <span className="font-medium">{stats.openRequests}</span>
                     </div>
                     <div className="flex justify-between items-center">
-                      <span className="text-gray-600">Hoàn thành quyên góp</span>
+                      <span className="text-gray-600">Completed Donations</span>
                       <span className="font-medium">{donations.filter(d => d.status === 'completed').length}</span>
                     </div>
                   </div>
@@ -472,16 +217,16 @@
                   <thead className="bg-gray-50">
                     <tr>
                       <th className="px-6 py-3 text-left text-xs font-medium text-gray-500 uppercase tracking-wider">
-                        Tên
+                        Name
                       </th>
                       <th className="px-6 py-3 text-left text-xs font-medium text-gray-500 uppercase tracking-wider">
                         Email
                       </th>
                       <th className="px-6 py-3 text-left text-xs font-medium text-gray-500 uppercase tracking-wider">
-                        Vai trò
-                      </th>
-                      <th className="px-6 py-3 text-left text-xs font-medium text-gray-500 uppercase tracking-wider">
-                        Đã tham gia
+                        Role
+                      </th>
+                      <th className="px-6 py-3 text-left text-xs font-medium text-gray-500 uppercase tracking-wider">
+                        Joined
                       </th>
                     </tr>
                   </thead>
@@ -500,7 +245,7 @@
                           </span>
                         </td>
                         <td className="px-6 py-4 whitespace-nowrap text-sm text-gray-500">
-                          {new Date(user.createdAt).toLocaleDateString()}
+                          {new Date(user.created_at).toLocaleDateString()}
                         </td>
                       </tr>
                     ))}
@@ -512,28 +257,28 @@
 
           {activeTab === 'donations' && (
             <div className="space-y-4">
-              <h3 className="text-lg font-semibold text-gray-900">All Donations</h3>
+              <h3 className="text-lg font-semibold text-gray-900">Tất cả sản phẩm đóng góp</h3>
               <div className="overflow-x-auto">
                 <table className="min-w-full divide-y divide-gray-200">
                   <thead className="bg-gray-50">
                     <tr>
                       <th className="px-6 py-3 text-left text-xs font-medium text-gray-500 uppercase tracking-wider">
-                        Thiết bị
-                      </th>
-                      <th className="px-6 py-3 text-left text-xs font-medium text-gray-500 uppercase tracking-wider">
-                        Nhà tài trợ
-                      </th>
-                      <th className="px-6 py-3 text-left text-xs font-medium text-gray-500 uppercase tracking-wider">
-                        Loại
-                      </th>
-                      <th className="px-6 py-3 text-left text-xs font-medium text-gray-500 uppercase tracking-wider">
-                        Số lượng
-                      </th>
-                      <th className="px-6 py-3 text-left text-xs font-medium text-gray-500 uppercase tracking-wider">
-                        Trạng thái
-                      </th>
-                      <th className="px-6 py-3 text-left text-xs font-medium text-gray-500 uppercase tracking-wider">
-                        Ngày
+                        Device
+                      </th>
+                      <th className="px-6 py-3 text-left text-xs font-medium text-gray-500 uppercase tracking-wider">
+                        Donor
+                      </th>
+                      <th className="px-6 py-3 text-left text-xs font-medium text-gray-500 uppercase tracking-wider">
+                        Type
+                      </th>
+                      <th className="px-6 py-3 text-left text-xs font-medium text-gray-500 uppercase tracking-wider">
+                        Quantity
+                      </th>
+                      <th className="px-6 py-3 text-left text-xs font-medium text-gray-500 uppercase tracking-wider">
+                        Status
+                      </th>
+                      <th className="px-6 py-3 text-left text-xs font-medium text-gray-500 uppercase tracking-wider">
+                        Date
                       </th>
                     </tr>
                   </thead>
@@ -544,10 +289,10 @@
                           {donation.name}
                         </td>
                         <td className="px-6 py-4 whitespace-nowrap text-sm text-gray-500">
-                          {getDonorOrganization(donation.donorId)}
-                        </td>
-                        <td className="px-6 py-4 whitespace-nowrap text-sm text-gray-500">
-                          {donation.deviceType}
+                          {getDonorOrganization(donation.donor_id)}
+                        </td>
+                        <td className="px-6 py-4 whitespace-nowrap text-sm text-gray-500">
+                          {donation.device_type}
                         </td>
                         <td className="px-6 py-4 whitespace-nowrap text-sm text-gray-500">
                           {donation.quantity}
@@ -558,7 +303,7 @@
                           </span>
                         </td>
                         <td className="px-6 py-4 whitespace-nowrap text-sm text-gray-500">
-                          {new Date(donation.createdAt).toLocaleDateString()}
+                          {new Date(donation.created_at).toLocaleDateString()}
                         </td>
                       </tr>
                     ))}
@@ -570,25 +315,25 @@
 
           {activeTab === 'requests' && (
             <div className="space-y-4">
-              <h3 className="text-lg font-semibold text-gray-900">All Requests</h3>
+              <h3 className="text-lg font-semibold text-gray-900">Tất cả yêu cầu</h3>
               <div className="overflow-x-auto">
                 <table className="min-w-full divide-y divide-gray-200">
                   <thead className="bg-gray-50">
                     <tr>
                       <th className="px-6 py-3 text-left text-xs font-medium text-gray-500 uppercase tracking-wider">
-                        Loại thiết bị
-                      </th>
-                      <th className="px-6 py-3 text-left text-xs font-medium text-gray-500 uppercase tracking-wider">
-                        Trường học
-                      </th>
-                      <th className="px-6 py-3 text-left text-xs font-medium text-gray-500 uppercase tracking-wider">
-                        Số lượng
-                      </th>
-                      <th className="px-6 py-3 text-left text-xs font-medium text-gray-500 uppercase tracking-wider">
-                        Trạng thái
-                      </th>
-                      <th className="px-6 py-3 text-left text-xs font-medium text-gray-500 uppercase tracking-wider">
-                        Ngày
+                        Device Type
+                      </th>
+                      <th className="px-6 py-3 text-left text-xs font-medium text-gray-500 uppercase tracking-wider">
+                        School
+                      </th>
+                      <th className="px-6 py-3 text-left text-xs font-medium text-gray-500 uppercase tracking-wider">
+                        Quantity
+                      </th>
+                      <th className="px-6 py-3 text-left text-xs font-medium text-gray-500 uppercase tracking-wider">
+                        Status
+                      </th>
+                      <th className="px-6 py-3 text-left text-xs font-medium text-gray-500 uppercase tracking-wider">
+                        Date
                       </th>
                     </tr>
                   </thead>
@@ -596,10 +341,10 @@
                     {requests.map((request) => (
                       <tr key={request.id} className="hover:bg-gray-50">
                         <td className="px-6 py-4 whitespace-nowrap text-sm font-medium text-gray-900">
-                          {request.deviceType}
-                        </td>
-                        <td className="px-6 py-4 whitespace-nowrap text-sm text-gray-500">
-                          {getSchoolName(request.schoolId)}
+                          {request.device_type}
+                        </td>
+                        <td className="px-6 py-4 whitespace-nowrap text-sm text-gray-500">
+                          {getSchoolName(request.school_id)}
                         </td>
                         <td className="px-6 py-4 whitespace-nowrap text-sm text-gray-500">
                           {request.quantity}
@@ -610,7 +355,7 @@
                           </span>
                         </td>
                         <td className="px-6 py-4 whitespace-nowrap text-sm text-gray-500">
-                          {new Date(request.createdAt).toLocaleDateString()}
+                          {new Date(request.created_at).toLocaleDateString()}
                         </td>
                       </tr>
                     ))}
@@ -618,7 +363,6 @@
                 </table>
               </div>
             </div>
->>>>>>> 927e6eb7
           )}
         </div>
       </div>
